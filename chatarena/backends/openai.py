--- conflicted
+++ resolved
@@ -90,15 +90,7 @@
 
         response = self._get_response([system_prompt] + conversations + request_prompt, *args, **kwargs)
 
-<<<<<<< HEAD
-        # Remove the prefix if the response starts with it
-        prefix = f"[{agent_name}]:"
-        if response.startswith(prefix):
-            response = response[len(prefix):].strip()
-        
-=======
         # Remove the agent name if the response starts with it
         response = re.sub(rf"^\s*\[{agent_name}]", "", response)
->>>>>>> bc2ee2b1
 
         return response