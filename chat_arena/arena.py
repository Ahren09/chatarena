--- conflicted
+++ resolved
@@ -1,26 +1,8 @@
 from typing import List
 
-<<<<<<< HEAD
-from .agent import Player, Moderator
-from .backend import OpenAIChat
-from chat_arena.environments.environment import Environment, Conversation, TimeStep, ModeratedConversation
-
-css = """
-#col-container {max-width: 90%; margin-left: auto; margin-right: auto; display: flex; flex-direction: column;}
-#header {text-align: center;}
-#col-chatbox {flex: 1; max-height: min(750px, 100%); display: flex;}
-#chatbox {height: min(750px, 100%); max-height: 750px; display:flex;}
-#label {font-size: 2em; padding: 0.5em; margin: 0;}
-.message {font-size: 1.2em;}
-.wrap.svelte-18ha8kq {flex: 1}
-.wrap.svelte-18ha8kq.svelte-18ha8kq {max-height: min(700px, 100vh);}
-.message-wrap {max-height: min(700px, 100vh);}
-"""
-=======
 from .agent import Player
-from .environment import Environment, TimeStep, load_environment
+from .environments import Environment, TimeStep, load_environment
 from .backend import Human
->>>>>>> abcae0c4
 
 
 class Arena():
@@ -73,67 +55,10 @@
         """
         # Load the players
         players = []
-<<<<<<< HEAD
-        for player_idx, player_config in enumerate(config["players"]):
-            player = Player(
-                name=f"Player {player_idx + 1}" if "name" not in player_config else player_config["name"],
-                role_desc=player_config["role_desc"],
-                env_desc=env_config["env_desc"],
-                backend=OpenAIChat(
-                    temperature=player_config["temperature"],
-                    max_tokens=player_config["max_tokens"],
-                    model_name=player_config["model_name"],
-                )
-            )
-            players.append(player)
-
-        if env_config.get("moderator", None) is not None:
-            env = ModeratedConversation(
-                player_names=[player.name for player in players],
-                env_desc=env_config["env_desc"],
-                parallel=env_config["parallel"],
-                moderator=Moderator(
-                    role_desc=env_config["moderator"]["role_desc"],
-                    env_desc=env_config["env_desc"],
-                    backend=OpenAIChat(
-                        temperature=env_config["moderator"]["temperature"],
-                        max_tokens=env_config["moderator"]["max_tokens"],
-                        model_name=env_config["moderator"]["model_name"],
-                    ),
-                    terminal_condition=env_config["moderator"]["terminal_condition"],
-                ),
-                moderator_visibility=env_config["moderator"]["visibility"],
-            )
-        else:
-            env = Conversation(
-                player_names=[player.name for player in players],
-                env_desc=env_config["env_desc"],
-                parallel=env_config["parallel"],
-            )
-        return Arena(players, env)
-
-    @staticmethod
-    def save_config(config):
-        raise NotImplementedError()
-
-    def launch_webapp(self):
-        import gradio as gr
-
-        def play_game(*args):
-            # Clear the chatbot UI output and hide the other components
-            yield gr.update(value=[], visible=True), gr.update(value="Running...", interactive=False)
-
-            env_desc, max_steps, parallel = args[:3]
-
-            offset = 3
-            if isinstance(self.environment, ModeratedConversation):
-                moderator, offset = Moderator.parse_components(args, start_idx=offset)
-=======
         for player_config in config["players"]:
             # Add env_desc to the player config if it is not there
             if "env_desc" not in player_config:
                 player_config["env_desc"] = config["environment"]["env_desc"]
->>>>>>> abcae0c4
 
             player = Player.from_config(player_config)
             players.append(player)
